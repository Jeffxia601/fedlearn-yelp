--- conflicted
+++ resolved
@@ -36,11 +36,7 @@
         ```
     *   ​** GPU Mode (Full-Scale Training & Experiments):​**​
         1.  Edit `config.py` to switch modes:
-<<<<<<< HEAD
-            ```bash
-=======
             ```python
->>>>>>> ccd0f435
             USE_SMALL_SAMPLE = False
             BASE_MODEL = "microsoft/deberta-v3-base"
             ```
